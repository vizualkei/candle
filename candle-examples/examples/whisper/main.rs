--- conflicted
+++ resolved
@@ -10,12 +10,7 @@
 extern crate intel_mkl_src;
 
 use anyhow::{Error as E, Result};
-<<<<<<< HEAD
 use candle::{safetensors::Load, DType, Device, Tensor};
-use candle_hub::{api::sync::Api, Repo, RepoType};
-=======
-use candle::{DType, Device, Tensor};
->>>>>>> ad12e20f
 use candle_nn::VarBuilder;
 use clap::Parser;
 use hf_hub::{api::sync::Api, Repo, RepoType};
